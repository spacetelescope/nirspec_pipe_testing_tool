--- conflicted
+++ resolved
@@ -28,14 +28,14 @@
 __version__ = "1.6"
 
 # HISTORY
-# October 19, 2019 - Version 1.0: initial version started
-# January 14, 2020 - Version 1.1: passes tests
-# February 26, 2020 - Version 1.2: mostly pep8 compliant
-# September 25, 2020 - Version 1.3: Added option to use either data model or fits file as input for the test
-# January 2021 - Version 1.4: Implemented option to use datamodels instead of fits files as input
-# April 2021 - Version 1.5: Combined point and uniform sources since MOS data does not have 1 singe source type
-# October 2021 - Version 1.6: Fixed bug to correctly point to uniform and point source and changed to use the
-#                             slit.wavelength to get the correction from wavecor step instead of from the wcs object
+# Oct 2019 - Version 1.0: initial version started
+# Jan 2020 - Version 1.1: passes tests
+# Feb 2020 - Version 1.2: mostly pep8 compliant
+# Sep 2020 - Version 1.3: Added option to use either data model or fits file as input for the test
+# Jan 2021 - Version 1.4: Implemented option to use datamodels instead of fits files as input
+# Apr 2021 - Version 1.5: Combined point and uniform sources since MOS data does not have 1 singe source type
+# Oct 2021 - Version 1.6: Fixed bug to correctly point to uniform and point source and changed to use the
+#                         slit.wavelength to get the correction from wavecor step instead of from the wcs object
 
 
 def get_mos_ps_uni_extensions(fits_file_name):
@@ -282,11 +282,6 @@
         slitx_ref, slity_ref, wave_ref = w.all_pix2world(x1, y1, w1, 0)
 
         # get the wavelength from the input model
-<<<<<<< HEAD
-=======
-        wcs_obj = slit.meta.wcs
-        x, y = wcstools.grid_from_bounding_box(wcs_obj.bounding_box, step=(1, 1), center=True)
->>>>>>> f0beb9c2
         wave = slit.wavelength
         wave_sci = wave * 1.0e-6  # microns --> meters
         if debug:
